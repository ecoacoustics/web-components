--- conflicted
+++ resolved
@@ -43,11 +43,7 @@
       <sl-range></sl-range>
     </div>
 
-<<<<<<< HEAD
-    <oe-verification-grid id="verification-grid" grid-size="1" progress-bar-position="top">
-=======
-    <oe-verification-grid id="verification-grid" progress-bar-position="top" autofocus>
->>>>>>> 9e0e8b23
+    <oe-verification-grid id="verification-grid" grid-size="1" progress-bar-position="top" autofocus>
       <oe-verification verified="true" shortcut="Y"></oe-verification>
       <oe-verification verified="false" shortcut="N"></oe-verification>
     </oe-verification-grid>
