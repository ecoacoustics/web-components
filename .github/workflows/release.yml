#! disabled while components are a WIP
# name: Release

# on:
#   push:
#     branches:
#       - main

# jobs:
#   Create-Release:
#     name: Create Release request
#     runs-on: ubuntu-latest
#     outputs:
#       release_created: ${{ steps.release.outputs.release_created }}
#       tag_name: ${{ steps.release.outputs.tag_name }}
#     permissions: write-all

<<<<<<< HEAD
    steps:
      - uses: google-github-actions/release-please-action@v4
        id: release
        with:
          # we use a service account because GitHub has a restriction where if we use the GITHUB_TOKEN
          # workflow will not trigger on the PR created by the bot
          # this is done to prevent recusive workflows
          # see: https://github.com/peter-evans/create-pull-request/issues/48#issuecomment-536184102
          token: ${{ secrets.RELEASE_PLEASE_GITHUB_TOKEN }}
          config-file: release-please-config.json
=======
#     steps:
#       - uses: google-github-actions/release-please-action@v4
#         id: release
#         with:
#           # we use a service account because GitHub has a restriction where if we use the GITHUB_TOKEN
#           # workflow will not trigger on the PR created by the bot
#           # this is done to prevent recusive workflows
#           # see: https://github.com/peter-evans/create-pull-request/issues/48#issuecomment-536184102
#           token: ${{ secrets.RELEASE_PLEASE_GITHUB_TOKEN }}
#           config-file: release-please-config.json
>>>>>>> 61959335

#   Publish-Release:
#     needs: Create-Release
#     if: ${{ needs.Create-Release.outputs.release_created }}
#     uses: ./.github/workflows/publish.yml
#     with:
#       tag_name: ${{ needs.Create-Release.outputs.tag_name }}
#     secrets: inherit<|MERGE_RESOLUTION|>--- conflicted
+++ resolved
@@ -15,7 +15,6 @@
 #       tag_name: ${{ steps.release.outputs.tag_name }}
 #     permissions: write-all
 
-<<<<<<< HEAD
     steps:
       - uses: google-github-actions/release-please-action@v4
         id: release
@@ -26,18 +25,6 @@
           # see: https://github.com/peter-evans/create-pull-request/issues/48#issuecomment-536184102
           token: ${{ secrets.RELEASE_PLEASE_GITHUB_TOKEN }}
           config-file: release-please-config.json
-=======
-#     steps:
-#       - uses: google-github-actions/release-please-action@v4
-#         id: release
-#         with:
-#           # we use a service account because GitHub has a restriction where if we use the GITHUB_TOKEN
-#           # workflow will not trigger on the PR created by the bot
-#           # this is done to prevent recusive workflows
-#           # see: https://github.com/peter-evans/create-pull-request/issues/48#issuecomment-536184102
-#           token: ${{ secrets.RELEASE_PLEASE_GITHUB_TOKEN }}
-#           config-file: release-please-config.json
->>>>>>> 61959335
 
 #   Publish-Release:
 #     needs: Create-Release
