import { computed, ReadonlySignal, watch } from "@lit-labs/preact-signals";
<<<<<<< HEAD
import { html, LitElement, unsafeCSS } from "lit";
import { query } from "lit/decorators.js";
=======
import { html, LitElement, nothing, unsafeCSS } from "lit";
import { customElement, query, state } from "lit/decorators.js";
>>>>>>> 2b3a03d2
import { SpectrogramComponent } from "../spectrogram/spectrogram";
import { Pixel, UnitConverter } from "../../models/unitConverters";
import { queryDeeplyAssignedElement } from "../../helpers/decorators";
import { Size } from "../../models/rendering";
import { ChromeProvider } from "../../mixins/chrome/chromeProvider/chromeProvider";
import { ChromeTemplate } from "../../mixins/chrome/types";
import { customElement } from "../../helpers/customElement";
import indicatorStyles from "./css/style.css?inline";

/**
 * @description
 * A vertical line that displays the playback position on a spectrogram
 *
 * This component must wrap a spectrogram component.
 *
 * @csspart indicator-line - A css target to style the indicator line
 * @csspart seek-icon - A css target to style the seek icon underneath the indicator line
 *
 * @slot - A spectrogram component to add an indicator to
 */
@customElement("oe-indicator")
export class IndicatorComponent extends ChromeProvider(LitElement) {
  public static styles = unsafeCSS(indicatorStyles);

  @queryDeeplyAssignedElement({ selector: "oe-spectrogram" })
  private spectrogram?: SpectrogramComponent;

  @query("#indicator-svg", true)
  private indicatorSvg!: Readonly<SVGElement>;

  // TODO: investigate why I am de-referencing the signal here. Wouldn't it be
  // easier to work with and more performant with a reactive signal
  @state()
  private unitConverter?: UnitConverter;
  private computedTimePx: ReadonlySignal<Pixel> = computed(() => 0);

  protected handleSlotChange(): void {
    if (!this.spectrogram) {
      console.warn("An oe-indicator component was updated without an oe-spectrogram component.");

      // we explicitly set the unit converter back to undefined so that if the
      // spectrogram component is removed (or moved/reassigned) after
      // initialization, this component won't have an outdated unit converter
      // from a moved or removed spectrogram component
      this.unitConverter = undefined;
      return;
    }

    this.spectrogram.unitConverters.subscribe((newUnitConverter?: UnitConverter) => {
      this.unitConverter = newUnitConverter;

      if (this.unitConverter) {
        this.unitConverter.canvasSize.subscribe((value) => this.handleCanvasResize(value));
      }

      this.computedTimePx = computed(() => {
        if (!this.spectrogram || !this.unitConverter) {
          return 0;
        }

        const time = this.spectrogram.currentTime;
        const scale = this.unitConverter.scaleX.value;
        return scale(time.value);
      });
    });
  }

  private handleCanvasResize(canvasSize: Size): void {
    if (this?.indicatorSvg) {
      const { width, height } = canvasSize;
      this.indicatorSvg.style.width = `${width}px`;
      this.indicatorSvg.style.height = `${height}px`;
    }
  }

  public chromeOverlay(): ChromeTemplate {
    if (!this.unitConverter) {
      return nothing;
    }

    return html`
      <svg id="indicator-svg">
        <g id="indicator-group" style="transform: translateX(${watch(this.computedTimePx)}px);">
          <line id="indicator-line" part="indicator-line" y1="0" y2="100%"></line>
          <circle id="seek-icon" part="seek-icon" cy="100%" r="5" />
        </g>
      </svg>
    `;
  }
}

declare global {
  interface HTMLElementTagNameMap {
    "oe-indicator": IndicatorComponent;
  }
}<|MERGE_RESOLUTION|>--- conflicted
+++ resolved
@@ -1,11 +1,6 @@
 import { computed, ReadonlySignal, watch } from "@lit-labs/preact-signals";
-<<<<<<< HEAD
-import { html, LitElement, unsafeCSS } from "lit";
-import { query } from "lit/decorators.js";
-=======
 import { html, LitElement, nothing, unsafeCSS } from "lit";
-import { customElement, query, state } from "lit/decorators.js";
->>>>>>> 2b3a03d2
+import { query, state } from "lit/decorators.js";
 import { SpectrogramComponent } from "../spectrogram/spectrogram";
 import { Pixel, UnitConverter } from "../../models/unitConverters";
 import { queryDeeplyAssignedElement } from "../../helpers/decorators";
