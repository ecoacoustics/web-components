--- conflicted
+++ resolved
@@ -182,8 +182,6 @@
   }
 
   public firstUpdated(): void {
-<<<<<<< HEAD
-=======
     if (!this.spectrogram) {
       throw new Error("Could not find spectrogram component");
     }
@@ -191,7 +189,6 @@
     this.spectrogram.addEventListener(SpectrogramComponent.loadingEventName, this.loadingHandler);
     this.spectrogram.addEventListener(SpectrogramComponent.loadedEventName, this.loadedHandler);
 
->>>>>>> 9e0e8b23
     this.intersectionObserver = new IntersectionObserver((entries) => this.handleIntersection(entries), {
       root: this,
       // a threshold of zero indicates that we should trigger the callback if
