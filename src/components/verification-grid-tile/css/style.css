:host {
  --decision-color: var(--oe-panel-color);
  --selected-border-size: 4px;

  /*
    It is okay to change the display property here because we do not expect
    users to be using the oe-verification-grid-tile component because it is
    an internal component that should only be used by us in the verification
    grid component.

    If we ever want to make this component publicly available, we should
    consider removing the display property from the :host selector.
  */
  display: flex;
  flex-direction: column;
}

.spectrogram-container {
  margin: 0px;
  padding: var(--oe-spacing);
}

.tile-container {
  position: relative;
  border-radius: var(--oe-border-rounding);
<<<<<<< HEAD
  box-shadow: var(--oe-backdrop-shadow) var(--oe-panel-color-darker);
  cursor: pointer;
=======
  box-shadow: var(--oe-backdrop-shadow) var(--oe-panel-color);
>>>>>>> 0ae8eb7b
  margin-bottom: 0;
  padding: var(--selected-border-size);
  background-color: var(--oe-panel-color);
  overflow: hidden;

  /*
    This minimum grid tile size is reflected in the dynamic grid layout helper
    see src/helpers/controllers/dynamic-grid-size.ts#L40
  */
  min-width: 300px;
  min-height: 300px;

  /*
    If the user double taps a grid tile on a mobile browser, we don't want the
    browser to zoom in.
    A value of "manipulation" still allows pinch zooming on mobile devices so
    that users can zoom into a spectrogram.
  */
  touch-action: manipulation;

  transition:
    border-color var(--oe-animation-time) ease-out,
    border-size var(--oe-animation-time) ease-out;

  &:hover {
    box-shadow: var(--oe-backdrop-shadow) var(--oe-selected-color);
  }
}

.vertically-fill {
  display: flex;
  flex-direction: column;
  flex: 1 1 0;
}

.figure-head {
  display: flex;
  justify-content: space-between;
  align-items: center;
  margin-bottom: var(--oe-spacing);

  & > .tag-label {
    color: var(--oe-font-color);
  }
}

/* TODO: maybe add a border here */
.selected {
  background-color: var(--oe-selected-color);
}

.selectable {
  cursor: pointer;
}

.hidden {
  position: absolute;
  opacity: 0;
}

.keyboard-hint {
  position: absolute;
  left: 50%;
  top: 50%;
  transform: translate(0%, calc(-50% - 1rem));
  z-index: 2;
  font-size: 2rem;
}

.overlay-text {
  position: absolute;
  left: 50%;
  top: 50%;
  transform: translate(-50%, -50%);
  z-index: 2;
  font-size: 4em;

  background-color: var(--oe-panel-color);
  border-radius: var(--oe-border-rounding);
}

.progress-meter {
  --progress-meter-rounding: var(--oe-border-rounding);

  display: flex;
  width: 100%;
  min-height: var(--oe-spacing);
  border: var(--oe-border-width) solid var(--oe-border-color);
  border-radius: var(--progress-meter-rounding);

  /*
    Only apply spacing to the top and bottom of the progress meter because we
    want the progress meter to be vertically aligned to all the other elements
    in the verification grid tile.
  */
  margin-top: var(--oe-spacing);
  margin-bottom: var(--oe-spacing);
}

.progress-meter-segment {
  flex: 1 0;

  /* This default background will be overwritten if a decision is applied */
  background-color: var(--oe-undecided-color);
}

/*
  We use a border-right to separate each progress-meter-item. But we do not want
  to use a border-right on the last item because it would result in a double
  border on the last item. One from the progress-meter-item and one from the
  progress-meter itself.
*/
:not(:last-child) > .progress-meter-segment {
  border-right: var(--oe-border-width) solid var(--oe-border-color);
}

/*
  We apply the same amount of rounding to each progress meter item that was
  applied to the progress meter so that the first and last items are flush with
  the progress meter.
  If we did not round the first and last items, they would have a sharp edge
  and cause the inner edge of the border to not be the same radius as the outer
  borders edge.
  We don't round every edge because we want the individual items to be separated
  with a straight edge.
*/
:first-child > .progress-meter-segment {
  border-top-left-radius: var(--progress-meter-rounding);
  border-bottom-left-radius: var(--progress-meter-rounding);
}

:last-child > .progress-meter-segment {
  border-top-right-radius: var(--progress-meter-rounding);
  border-bottom-right-radius: var(--progress-meter-rounding);
}<|MERGE_RESOLUTION|>--- conflicted
+++ resolved
@@ -23,12 +23,7 @@
 .tile-container {
   position: relative;
   border-radius: var(--oe-border-rounding);
-<<<<<<< HEAD
-  box-shadow: var(--oe-backdrop-shadow) var(--oe-panel-color-darker);
-  cursor: pointer;
-=======
   box-shadow: var(--oe-backdrop-shadow) var(--oe-panel-color);
->>>>>>> 0ae8eb7b
   margin-bottom: 0;
   padding: var(--selected-border-size);
   background-color: var(--oe-panel-color);
