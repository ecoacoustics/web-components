--- conflicted
+++ resolved
@@ -7,17 +7,10 @@
   </head>
 
   <body>
-<<<<<<< HEAD
     <a href="/dev/spectrogram.html">Spectrogram</a>
     <a href="/dev/verification-grid.html">Verification Grid</a>
     <a href="/dev/verification-grid-callback.html">Verification Grid Callback</a>
     <a href="/dev/empty-verification-grid.html">Empty Verification Grid</a>
-=======
-    <section>
-      <a href="/dev/verification-grid.html">Verification Grid</a>
-      <a href="/dev/verification-grid-callback.html">Verification Grid Callback</a>
-    </section>
->>>>>>> 14397066
 
     <section>
       <a href="/dev/spectrogram.html">Spectrogram + Axes + Indicator</a>
