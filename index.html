--- conflicted
+++ resolved
@@ -8,7 +8,6 @@
   </head>
 
   <body>
-<<<<<<< HEAD
     <oe-axes>
       <oe-indicator>
         <oe-spectrogram
@@ -21,15 +20,15 @@
         ></oe-spectrogram>
       </oe-indicator>
     </oe-axes>
-=======
+
     <oe-spectrogram id="spectrogram" src="http://localhost:5173/example.flac"></oe-spectrogram>
     <oe-spectrogram id="spectrogram2" src="http://localhost:5173/example.flac">
       <source src="http://localhost:5173/example.flac" type="audio/flac" />
     </oe-spectrogram>
+
     <oe-media-controls for="spectrogram">
       <div slot="play-icon">Play Me!</div>
     </oe-media-controls>
->>>>>>> 005025aa
 
     <button onclick="document.querySelector('oe-media-controls').setAttribute('for', 'spectrogram2')">Change</button>
 
